--- conflicted
+++ resolved
@@ -142,10 +142,6 @@
 
             cluster_logger.debug(f"Job id with process.pid: {proc_id}")
 
-<<<<<<< HEAD
-            cluster_logger.debug("\n\nugsubmit output:\n")
-=======
->>>>>>> 2b0e3c3f
             for line in io.TextIOWrapper(process.stdout, encoding="UTF-8"):
                 if line.startswith("Received job id"):
                     cluster_logger.debug(line)
@@ -159,19 +155,13 @@
                         cluster_logger.warning("Tmp-Fix: taking direct process id as job id\n")
                         self.jobids[j] = proc_id
 
-<<<<<<< HEAD
             cluster_logger.debug("\n\n")
-=======
->>>>>>> 2b0e3c3f
 
             if self.jobids[j] is None:
                 cluster_logger.warning("Job id from ugsubmit is None! Taking direct process id as job id")
                 self.jobids[j] = proc_id
-<<<<<<< HEAD
 
             cluster_logger.debug(f"Job id: {self.jobids[j]}")
-=======
->>>>>>> 2b0e3c3f
 
             # to avoid bugs with the used scheduler on cesari
             time.sleep(1)
@@ -266,11 +256,7 @@
             jobid = int(row["JOBID"])
             if jobid in self.jobids:
                 print("Cancelling " + str(jobid))
-<<<<<<< HEAD
-                cluster_logger.info(f"Cancelling job {jobid}")
-=======
                 cluster_logger.info(f"Cancelling job {jobid} in exit function")
->>>>>>> 2b0e3c3f
 
                 # cancel them using ugcancel
                 process2 = subprocess.Popen(["ugcancel", str(jobid)], stdout=subprocess.PIPE)
